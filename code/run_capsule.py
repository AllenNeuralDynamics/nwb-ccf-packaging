"""top level run script"""

<<<<<<< HEAD
import argparse
from pathlib import Path
from hdmf_zarr.nwb import NWBZarrIO
from pynwb import NWBHDF5IO
=======
>>>>>>> 68bf013a
import csv
import json
import os
import shutil
from pathlib import Path
<<<<<<< HEAD
import re
import ibllib.atlas as atlas

=======
>>>>>>> 68bf013a

import numpy as np
from hdmf.common.table import DynamicTable
from hdmf_zarr.nwb import NWBZarrIO
from pynwb import NWBHDF5IO
<<<<<<< HEAD
import pandas as pd
=======
>>>>>>> 68bf013a

data_folder = Path("../data/")
scratch_folder = Path("../scratch/")
results_folder = Path("../results/")


<<<<<<< HEAD
def extract_session_name_from_nwb(nwb_path):
    match = re.match(r"(ecephys_\d+_\d{4}-\d{2}-\d{2}_\d{2}-\d{2}-\d{2})", nwb_path.name)
    if match:
        return match.group(1)
    return None


=======
>>>>>>> 68bf013a
# converts channel name of the form 'LFP1' or 'AP1' to idx of the form 0
def channel_name_to_idx(channel_name):
    """
    Convert a channel name to a corresponding channel index.

    This function processes a channel name by removing specific substrings ('LFP' and 'AP')
    and then attempts to convert the resulting string into an integer. The function returns
    the integer index of the channel, adjusting by subtracting 1. If the conversion fails,
    an exception is raised indicating an unexpected channel name format.

    Parameters
    ----------
    channel_name : str
        The name of the channel as a string. The function expects the name to possibly
        include the substrings 'LFP' or 'AP', which will be removed during processing.

    Returns
    -------
    int
        The channel index, derived from the numerical part of the channel name, with
        1 subtracted from it.
    """
    stripped_name = channel_name.replace("LFP", "").replace("AP", "")
    try:
        return int(stripped_name) - 1
    except:
        raise Exception("Unexpected channel name format")


<<<<<<< HEAD

=======
>>>>>>> 68bf013a
def build_ccf_map(ccf_json_files) -> dict:
    """
    Build a CCF (Common Coordinate Framework) map from a list of JSON files.

    This function processes multiple JSON files that describe the location and
    structure of brain regions for different probes. It extracts the relevant
    information from each JSON file and constructs a dictionary mapping each probe
    and channel to the corresponding brain region and coordinates (x, y, z).

    Parameters
    ----------
    ccf_json_files : list of pathlib.Path
        A list of file paths (as Path objects) to the JSON files containing CCF data.
        Each file is expected to have data for various channels, with information
        on the brain region and the corresponding coordinates.

    Returns
    -------
    dict
        A dictionary where the keys are tuples of the form `(probe_name, channel_id)`,
        and the values are lists containing the structure name and coordinates `[structure, x, y, z]`.
    """
    ccf_map = {}
    for ccf_json_path in ccf_json_files:
        print("Reading", ccf_json_path)
        probe_name = ccf_json_path.parent.stem
        probe_name = probe_name[0].lower() + probe_name[1:]
        with open(ccf_json_path, "r") as f:
            ccf_json_info = json.load(f)

        for channel in ccf_json_info:
<<<<<<< HEAD
            try:
                channel_id = channel[channel.index("_") + 1 :]
            except:
                print(f'skipping channel {channel}')    
                continue
=======
            channel_id = channel[channel.index("_") + 1 :]
>>>>>>> 68bf013a
            structure = ccf_json_info[channel]["brain_region"]
            x = ccf_json_info[channel]["x"]
            y = ccf_json_info[channel]["y"]
            z = ccf_json_info[channel]["z"]

            ccf_map[probe_name, int(channel_id)] = [structure, x, y, z]
<<<<<<< HEAD

    return ccf_map


def correct_isi_locations(ccf_map, area_classifications):
    print(area_classifications)
    for index, row in area_classifications.iterrows():
        probe_name = f"probe{row['Probe']}"
        corrected_area = row['Area']
        if corrected_area.lower() == 'nonvis':
            continue

        print(f'Correcting {probe_name} visual areas with {corrected_area}')
        n_corrected_areas = 0
        for electrode in ccf_map:
            electrode_region = ccf_map[electrode][0]
            if 'vis' in electrode_region.lower():
                ccf_map[electrode][0] = corrected_area
                n_corrected_areas += 1

        print(f'Corrected {n_corrected_areas} areas')
=======
>>>>>>> 68bf013a

    return ccf_map

def get_isi_column(nwb, area_classifications):
    """
    """
    print(area_classifications)
    isi_locs = []
    print("electrode columns:",len(nwb.electrodes))
    for row in nwb.electrodes:
        probe_name = row["group_name"].item()
        probe_letter = probe_name[-1].upper()
        targeted_area = area_classifications.loc[area_classifications['Probe'] == probe_letter, 'Area'].iloc[0]

        isi_locs.append(targeted_area)

    assert len(isi_locs) == len(nwb.electrodes)
    return np.array(isi_locs)


def get_new_electrode_colums(nwb, ccf_map):
    """
    Extract the anatomical location (brain region) and coordinates (x, y, z)
    for each electrode from the provided NWB file and CCF map.

    This function loops over all electrodes in the given NWB file, retrieves
    the probe name and channel ID, and looks up the corresponding brain region
    and coordinates from the CCF map. It returns the lists of brain regions and
    coordinates for the electrodes.

    Parameters
    ----------
    nwb : pynwb.file.NWBFile
        An NWB (Neurodata Without Borders) file containing electrode information
        (e.g., electrode group names and channel names).

    ccf_map : dict
        A dictionary mapping probe names and channel IDs (as tuples) to the
        corresponding brain region and coordinates. Each key is a tuple of the form
        `(probe_name, channel_id)`, and each value is a list `[structure, x, y, z]`.

    Returns
    -------
    tuple of lists
        A tuple containing four lists:
        - `locs`: A list of brain regions (structure names) corresponding to each electrode.
        - `xs`: A list of x-coordinates for each electrode.
        - `ys`: A list of y-coordinates for each electrode.
        - `zs`: A list of z-coordinates for each electrode.
    """
    locs, xs, ys, zs = [], [], [], []
    print("electrode columns:",len(nwb.electrodes))
    for row in nwb.electrodes:
        probe_name = row["group_name"].item()
        probe_name = probe_name.replace(" ", "")
        probe_name = probe_name[0].lower() + probe_name[1:]
        channel_id = channel_name_to_idx(row["channel_name"].item())
        try:
            structure, x, y, z = ccf_map[probe_name, channel_id]
        except KeyError:
<<<<<<< HEAD
            raise Exception(
                f"CCF information for an electrode ({probe_name}, channel {channel_id}) not found. Perhaps no output from IBL alignment for {probe_name}"
            )
=======
            print(
                f"CCF information for an electrode ({probe_name}, channel {channel_id}) not found. Perhaps no output from IBL alignment for {probe_name}"
            )
            continue
>>>>>>> 68bf013a

        locs.append(structure)
        xs.append(x)
        ys.append(y)
        zs.append(z)

    assert len(locs) == len(nwb.electrodes)
    return np.array(locs), np.array(xs), np.array(ys), np.array(zs)


def zarr_to_hdf5(zarr_path, output_dir):
    hdf5_path = output_dir / zarr_path.name
    with NWBZarrIO(str(zarr_path), mode='r') as read_io:  # Create Zarr IO object for read
        with NWBHDF5IO(hdf5_path, 'w') as export_io:  # Create HDF5 IO object for write
            export_io.export(src_io=read_io, write_args=dict(link_data=False))  # Export from Zarr to HDF5
    print(f'hdf5 file made: {hdf5_path}')


def empty_folder(path):
    for file in path.iterdir():
        try:
            if file.is_symlink() or file.is_file():
                file.unlink()
            else:
                shutil.rmtree(file)

        except Exception as e:
            print(f"Failed to empty {file} from folder:", path, 'error:', e)


def run():
<<<<<<< HEAD
    parser = argparse.ArgumentParser()
    parser.add_argument("--skip_ccf", type=str, default='false')
    parser.add_argument("--only_regions", type=str, default='false')
    parser.add_argument("--isi_correction", type=str, default='True')
    parser.add_argument("--behavior_dir", type=str, default="session/behavior")
    parser.add_argument("--input_nwb_dir", type=str, default=f'nwb')
    # parser.add_argument("--input_csv_dir", type=str, default='ccf')
    parser.add_argument("--input_ccf_dir", type=str, default="ccf")

    args = parser.parse_args()
    skip_ccf = args.skip_ccf in ['True','true','T','t']
    only_regions = args.only_regions in ['True','true','T','t']
    isi_correction = args.isi_correction in ['True','true','T','t']
    behavior_dir = data_folder / Path(args.behavior_dir)
    input_nwb_dir = data_folder / Path(args.input_nwb_dir)
    input_ccf_dir = data_folder / Path(args.input_ccf_dir)

    print('INPUT NWB DIR', input_nwb_dir)
    nwb_files = [p for p in input_nwb_dir.iterdir() if p.name.endswith(".nwb") or p.name.endswith(".nwb.zarr")]
    assert len(nwb_files) == 1, f"Attach one base NWB file at a time. {len(nwb_files)} found"
    input_nwb_path = nwb_files[0]
    print('INPUT NWB', input_nwb_path)

    # clear scratch dir if not empty
    print(f'Emptying scratch dir {scratch_folder}')
    empty_folder(scratch_folder)

    # clear results dir if not empty
    print(f'Emptying results dir {results_folder}')
    empty_folder(results_folder)

    # determine if file is zarr or hdf5, and copy it to results
    scratch_nwb_path = scratch_folder / input_nwb_path.name
    result_nwb_path = results_folder / input_nwb_path.name
    copied_nwb_path = result_nwb_path if skip_ccf else scratch_nwb_path
    print(f"copying working files from {input_nwb_path} to {copied_nwb_path}")
    if input_nwb_path.is_dir():
        # NWB_BACKEND = "hdf5"
        # io_class = NWBHDF5IO
        # zarr_to_hdf5(input_nwb_path, copied_nwb_path.parent)
        assert (input_nwb_path / ".zattrs").is_file(), f"{input_nwb_path.name} is not a valid Zarr folder"
=======
    ccf_json_files = tuple(data_folder.rglob("ccf*.json"))
    if not ccf_json_files:
        raise FileNotFoundError("No ibl json output attached")

    # find base NWB file
    nwb_files = [
        p
        for p in (data_folder / "nwb").iterdir()
        if p.name.endswith(".nwb") or p.name.endswith(".nwb.zarr")
    ]
    assert len(nwb_files) == 1, "Attach one base NWB file data at a time"

    source_path = nwb_files[0]
    # source_path = '/root/capsule/data/ecephys_737812_2024-07-30_16-17-43_sorted_2024-10-15_02-38-10/nwb/ecephys_737812_2024-07-30_16-17-43_experiment1_recording1.nwb'
    destination_dir = "/results/nwb"
    destination_path = os.path.join(destination_dir, os.path.basename(source_path))
    print(source_path, destination_path)
    shutil.copytree(source_path, destination_path, dirs_exist_ok=True)
    nwbfile_input_path = Path(destination_path)

    if nwbfile_input_path.is_dir():
        assert (
            nwbfile_input_path / ".zattrs"
        ).is_file(), f"{nwbfile_input_path.name} is not a valid Zarr folder"
>>>>>>> 68bf013a
        NWB_BACKEND = "zarr"
        io_class = NWBZarrIO
<<<<<<< HEAD
        shutil.copytree(input_nwb_path, copied_nwb_path, dirs_exist_ok=True)
=======
>>>>>>> 68bf013a
    else:
        NWB_BACKEND = "hdf5"
        io_class = NWBHDF5IO
        shutil.copyfile(input_nwb_path, copied_nwb_path)

    print(f"NWB backend: {NWB_BACKEND}")
    if skip_ccf:
        print('Skipping addition of CCF, outputting NWB file as-is')
        return

    session_id = extract_session_name_from_nwb(input_nwb_path)
    print(f'Looking for CCF for session_id {session_id}')
    ccf_json_files = tuple(input_ccf_dir.rglob(f"**/{session_id}/**/Probe*/*locations*.json"))
    if not ccf_json_files:
        raise FileNotFoundError("No IBL jsons attached")
    print(f"Found {len(ccf_json_files)} ccf jsons")

<<<<<<< HEAD
    # probe_csvs = [p for p in input_csv_dir.iterdir() if p.name.endswith('sorted_ccf_regions.csv')]
    # assert len(probe_csvs) > 0, f'No CCF CSVs found to use. If CCF addition should be skipped, use `--skip_cff True`'

    print("Building CCF Map from IBL jsons")
    print(repr(only_regions))
    ccf_map = build_ccf_map(ccf_json_files)

    print("Reading NWB in append mode:", result_nwb_path)
    print(repr(only_regions))
    with io_class(str(copied_nwb_path), mode="a") as read_io:
        nwb = read_io.read()

        print("Getting new electrode columns")
        print(repr(only_regions))
=======
    print("Building CCF Map from IBL jsons")
    ccf_map = build_ccf_map(ccf_json_files)

    print("Reading NWB in append mode:", nwbfile_input_path)
    with io_class(str(nwbfile_input_path), mode="a") as read_io:
        nwb = read_io.read()

        print("Getting new electrode columns")
>>>>>>> 68bf013a
        locs, xs, ys, zs = get_new_electrode_colums(nwb, ccf_map)
        if len(locs) < len(nwb.electrodes):
            for i in range(len(nwb.electrodes) - len(locs)):
                locs.append("unknown")
                xs.append(np.nan)
                ys.append(np.nan)
                zs.append(np.nan)

        nwb.electrodes.location.data[:] = np.array(locs)
<<<<<<< HEAD
        if not only_regions:
            nwb.electrodes.add_column("x", "ccf x coordinate", data=xs)
            nwb.electrodes.add_column("y", "ccf y coordinate", data=ys)
            nwb.electrodes.add_column("z", "ccf z coordinate", data=zs)

        if isi_correction:
            area_classifications = pd.read_csv(next(behavior_dir.rglob('*areaClassifications.csv')))
            isi_column = get_isi_column(nwb, area_classifications)
            nwb.electrodes.add_column("isi_region", "ISI mapped targeted location", data=isi_column)

        print("at end, electrodes table has len",len(nwb.electrodes))
        print('Exporting to NWB:',result_nwb_path)
        with io_class(str(result_nwb_path), "w") as export_io:
            export_io.export(src_io=read_io, nwbfile=nwb, write_args={'link_data': False})
        print(f"Done writing {result_nwb_path}")
=======
        nwb.electrodes.add_column("x", "ccf x coordinate", data=xs)
        nwb.electrodes.add_column("y", "ccf y coordinate", data=ys)
        nwb.electrodes.add_column("z", "ccf z coordinate", data=zs)

        nwbfile_output_path = results_folder / f"{nwbfile_input_path.stem}.nwb"
        print("Exporting to NWB:", nwbfile_output_path)
        with io_class(str(nwbfile_output_path), "w") as export_io:
            export_io.export(
                src_io=read_io, nwbfile=nwb, write_args={"link_data": False}
            )
        print(f"Done writing {nwbfile_output_path}")
>>>>>>> 68bf013a


if __name__ == "__main__":
    run()<|MERGE_RESOLUTION|>--- conflicted
+++ resolved
@@ -1,39 +1,29 @@
 """top level run script"""
 
-<<<<<<< HEAD
 import argparse
 from pathlib import Path
 from hdmf_zarr.nwb import NWBZarrIO
 from pynwb import NWBHDF5IO
-=======
->>>>>>> 68bf013a
 import csv
 import json
 import os
 import shutil
 from pathlib import Path
-<<<<<<< HEAD
 import re
 import ibllib.atlas as atlas
 
-=======
->>>>>>> 68bf013a
 
 import numpy as np
 from hdmf.common.table import DynamicTable
 from hdmf_zarr.nwb import NWBZarrIO
 from pynwb import NWBHDF5IO
-<<<<<<< HEAD
 import pandas as pd
-=======
->>>>>>> 68bf013a
 
 data_folder = Path("../data/")
 scratch_folder = Path("../scratch/")
 results_folder = Path("../results/")
 
 
-<<<<<<< HEAD
 def extract_session_name_from_nwb(nwb_path):
     match = re.match(r"(ecephys_\d+_\d{4}-\d{2}-\d{2}_\d{2}-\d{2}-\d{2})", nwb_path.name)
     if match:
@@ -41,8 +31,6 @@
     return None
 
 
-=======
->>>>>>> 68bf013a
 # converts channel name of the form 'LFP1' or 'AP1' to idx of the form 0
 def channel_name_to_idx(channel_name):
     """
@@ -72,10 +60,7 @@
         raise Exception("Unexpected channel name format")
 
 
-<<<<<<< HEAD
-
-=======
->>>>>>> 68bf013a
+
 def build_ccf_map(ccf_json_files) -> dict:
     """
     Build a CCF (Common Coordinate Framework) map from a list of JSON files.
@@ -107,22 +92,17 @@
             ccf_json_info = json.load(f)
 
         for channel in ccf_json_info:
-<<<<<<< HEAD
             try:
                 channel_id = channel[channel.index("_") + 1 :]
             except:
                 print(f'skipping channel {channel}')    
                 continue
-=======
-            channel_id = channel[channel.index("_") + 1 :]
->>>>>>> 68bf013a
             structure = ccf_json_info[channel]["brain_region"]
             x = ccf_json_info[channel]["x"]
             y = ccf_json_info[channel]["y"]
             z = ccf_json_info[channel]["z"]
 
             ccf_map[probe_name, int(channel_id)] = [structure, x, y, z]
-<<<<<<< HEAD
 
     return ccf_map
 
@@ -144,8 +124,6 @@
                 n_corrected_areas += 1
 
         print(f'Corrected {n_corrected_areas} areas')
-=======
->>>>>>> 68bf013a
 
     return ccf_map
 
@@ -206,16 +184,9 @@
         try:
             structure, x, y, z = ccf_map[probe_name, channel_id]
         except KeyError:
-<<<<<<< HEAD
             raise Exception(
                 f"CCF information for an electrode ({probe_name}, channel {channel_id}) not found. Perhaps no output from IBL alignment for {probe_name}"
             )
-=======
-            print(
-                f"CCF information for an electrode ({probe_name}, channel {channel_id}) not found. Perhaps no output from IBL alignment for {probe_name}"
-            )
-            continue
->>>>>>> 68bf013a
 
         locs.append(structure)
         xs.append(x)
@@ -247,7 +218,6 @@
 
 
 def run():
-<<<<<<< HEAD
     parser = argparse.ArgumentParser()
     parser.add_argument("--skip_ccf", type=str, default='false')
     parser.add_argument("--only_regions", type=str, default='false')
@@ -289,38 +259,9 @@
         # io_class = NWBHDF5IO
         # zarr_to_hdf5(input_nwb_path, copied_nwb_path.parent)
         assert (input_nwb_path / ".zattrs").is_file(), f"{input_nwb_path.name} is not a valid Zarr folder"
-=======
-    ccf_json_files = tuple(data_folder.rglob("ccf*.json"))
-    if not ccf_json_files:
-        raise FileNotFoundError("No ibl json output attached")
-
-    # find base NWB file
-    nwb_files = [
-        p
-        for p in (data_folder / "nwb").iterdir()
-        if p.name.endswith(".nwb") or p.name.endswith(".nwb.zarr")
-    ]
-    assert len(nwb_files) == 1, "Attach one base NWB file data at a time"
-
-    source_path = nwb_files[0]
-    # source_path = '/root/capsule/data/ecephys_737812_2024-07-30_16-17-43_sorted_2024-10-15_02-38-10/nwb/ecephys_737812_2024-07-30_16-17-43_experiment1_recording1.nwb'
-    destination_dir = "/results/nwb"
-    destination_path = os.path.join(destination_dir, os.path.basename(source_path))
-    print(source_path, destination_path)
-    shutil.copytree(source_path, destination_path, dirs_exist_ok=True)
-    nwbfile_input_path = Path(destination_path)
-
-    if nwbfile_input_path.is_dir():
-        assert (
-            nwbfile_input_path / ".zattrs"
-        ).is_file(), f"{nwbfile_input_path.name} is not a valid Zarr folder"
->>>>>>> 68bf013a
         NWB_BACKEND = "zarr"
         io_class = NWBZarrIO
-<<<<<<< HEAD
         shutil.copytree(input_nwb_path, copied_nwb_path, dirs_exist_ok=True)
-=======
->>>>>>> 68bf013a
     else:
         NWB_BACKEND = "hdf5"
         io_class = NWBHDF5IO
@@ -338,7 +279,6 @@
         raise FileNotFoundError("No IBL jsons attached")
     print(f"Found {len(ccf_json_files)} ccf jsons")
 
-<<<<<<< HEAD
     # probe_csvs = [p for p in input_csv_dir.iterdir() if p.name.endswith('sorted_ccf_regions.csv')]
     # assert len(probe_csvs) > 0, f'No CCF CSVs found to use. If CCF addition should be skipped, use `--skip_cff True`'
 
@@ -353,16 +293,6 @@
 
         print("Getting new electrode columns")
         print(repr(only_regions))
-=======
-    print("Building CCF Map from IBL jsons")
-    ccf_map = build_ccf_map(ccf_json_files)
-
-    print("Reading NWB in append mode:", nwbfile_input_path)
-    with io_class(str(nwbfile_input_path), mode="a") as read_io:
-        nwb = read_io.read()
-
-        print("Getting new electrode columns")
->>>>>>> 68bf013a
         locs, xs, ys, zs = get_new_electrode_colums(nwb, ccf_map)
         if len(locs) < len(nwb.electrodes):
             for i in range(len(nwb.electrodes) - len(locs)):
@@ -372,7 +302,6 @@
                 zs.append(np.nan)
 
         nwb.electrodes.location.data[:] = np.array(locs)
-<<<<<<< HEAD
         if not only_regions:
             nwb.electrodes.add_column("x", "ccf x coordinate", data=xs)
             nwb.electrodes.add_column("y", "ccf y coordinate", data=ys)
@@ -388,19 +317,6 @@
         with io_class(str(result_nwb_path), "w") as export_io:
             export_io.export(src_io=read_io, nwbfile=nwb, write_args={'link_data': False})
         print(f"Done writing {result_nwb_path}")
-=======
-        nwb.electrodes.add_column("x", "ccf x coordinate", data=xs)
-        nwb.electrodes.add_column("y", "ccf y coordinate", data=ys)
-        nwb.electrodes.add_column("z", "ccf z coordinate", data=zs)
-
-        nwbfile_output_path = results_folder / f"{nwbfile_input_path.stem}.nwb"
-        print("Exporting to NWB:", nwbfile_output_path)
-        with io_class(str(nwbfile_output_path), "w") as export_io:
-            export_io.export(
-                src_io=read_io, nwbfile=nwb, write_args={"link_data": False}
-            )
-        print(f"Done writing {nwbfile_output_path}")
->>>>>>> 68bf013a
 
 
 if __name__ == "__main__":
